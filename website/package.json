--- conflicted
+++ resolved
@@ -21,13 +21,8 @@
     "@astrojs/upgrade": "^0.6.0",
     "@tailwindcss/vite": "^4.1.4",
     "@types/react": "^19.1.2",
-<<<<<<< HEAD
     "@types/react-dom": "^19.1.1",
     "astro": "5.11.2",
-=======
-    "@types/react-dom": "^19.1.6",
-    "astro": "^5.10.1",
->>>>>>> fe5dd518
     "marked": "^15.0.8",
     "rehype-mathjax": "^7.1.0",
     "remark-math": "^6.0.0",
